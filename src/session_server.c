--- conflicted
+++ resolved
@@ -930,12 +930,12 @@
     return NC_PSPOLL_ERROR;
 }
 
-<<<<<<< HEAD
 API void
 nc_set_global_rpc_clb(nc_rpc_clb clb)
 {
     global_rpc_clb = clb;
-=======
+}
+
 API NC_MSG_TYPE
 nc_server_notif_send(struct nc_session *session, struct nc_server_notif *notif, int timeout)
 {
@@ -967,7 +967,7 @@
     pthread_mutex_unlock(session->ti_lock);
 
     return result;
->>>>>>> f176eeda
+
 }
 
 /* must be called holding the session lock!
