/**
 * \file session_p.h
 * \author Radek Krejci <rkrejci@cesnet.cz>
 * \author Michal Vasko <mvasko@cesnet.cz>
 * \brief libnetconf2 session manipulation
 *
 * Copyright (c) 2015 CESNET, z.s.p.o.
 *
 * Redistribution and use in source and binary forms, with or without
 * modification, are permitted provided that the following conditions
 * are met:
 * 1. Redistributions of source code must retain the above copyright
 *    notice, this list of conditions and the following disclaimer.
 * 2. Redistributions in binary form must reproduce the above copyright
 *    notice, this list of conditions and the following disclaimer in
 *    the documentation and/or other materials provided with the
 *    distribution.
 * 3. Neither the name of the Company nor the names of its contributors
 *    may be used to endorse or promote products derived from this
 *    software without specific prior written permission.
 *
 */

#ifndef NC_SESSION_PRIVATE_H_
#define NC_SESSION_PRIVATE_H_

#include <stdint.h>
#include <pthread.h>

#include <libyang/libyang.h>

#include "libnetconf.h"
#include "netconf.h"
#include "session.h"
#include "messages_client.h"

#ifdef ENABLE_SSH

#   include <libssh/libssh.h>
#   include <libssh/callbacks.h>
#   include <libssh/server.h>

/* seconds */
#   define NC_SSH_TIMEOUT 10
/* number of all supported authentication methods */
#   define NC_SSH_AUTH_COUNT 3

/* ACCESS unlocked */
struct nc_client_ssh_opts {
    /* SSH authentication method preferences */
    struct {
        NC_SSH_AUTH_TYPE type;
        int16_t value;
    } auth_pref[NC_SSH_AUTH_COUNT];

    /* SSH key pairs */
    struct {
        char *pubkey_path;
        char *privkey_path;
        int8_t privkey_crypt;
    } *keys;
    uint16_t key_count;

    char *username;
};

/* ACCESS locked, separate locks */
struct nc_server_ssh_opts {
    ssh_bind sshbind;

    struct {
        const char *path;
        const char *username;
    } *authkeys;
    uint16_t authkey_count;

    int auth_methods;
    uint16_t auth_attempts;
    uint16_t auth_timeout;
};

#endif /* ENABLE_SSH */

#ifdef ENABLE_TLS

#   include <openssl/bio.h>
#   include <openssl/ssl.h>

/* ACCESS unlocked */
struct nc_client_tls_opts {
    char *cert_path;
    char *key_path;
    char *ca_file;
    char *ca_dir;
    int8_t tls_ctx_change;
    SSL_CTX *tls_ctx;

    char *crl_file;
    char *crl_dir;
    int8_t crl_store_change;
    X509_STORE *crl_store;
};

/* ACCESS locked, separate locks */
struct nc_server_tls_opts {
    SSL_CTX *tls_ctx;
    X509_STORE *crl_store;

    struct nc_ctn {
        uint32_t id;
        const char *fingerprint;
        NC_TLS_CTN_MAPTYPE map_type;
        const char *name;
        struct nc_ctn *next;
    } *ctn;
<<<<<<< HEAD
    pthread_mutex_t ctn_lock;
=======
>>>>>>> 715de3db
};

#endif /* ENABLE_TLS */

/* ACCESS unlocked */
struct nc_client_opts {
    char *schema_searchpath;

    struct nc_bind {
        const char *address;
        uint16_t port;
        int sock;
        NC_TRANSPORT_IMPL ti;
    } *ch_binds;
    uint16_t ch_bind_count;
};

struct nc_server_opts {
    /* ACCESS locked with ctx_lock */
    struct ly_ctx *ctx;
    pthread_mutex_t ctx_lock;

    /* ACCESS unlocked */
    NC_WD_MODE wd_basic_mode;
    int wd_also_supported;
    int interleave_capab;

    /* ACCESS unlocked */
    uint16_t hello_timeout;
    uint16_t idle_timeout;

    /* ACCESS locked, add/remove binds/endpts - WRITE lock endpt_array_lock
     *                modify binds/endpts - READ lock endpt_array_lock + endpt_lock */
    struct nc_bind *binds;
    struct nc_endpt {
        const char *name;
        void *ti_opts;
        pthread_mutex_t endpt_lock;
    } *endpts;
    uint16_t endpt_count;
    /* WRITE - working with binds/endpoints, READ - reading/modifying a specific bind/endpoint, holding that endpt_lock too */
    pthread_rwlock_t endpt_array_lock;

    /* ACCESS locked with sid_lock */
    uint32_t new_session_id;
    pthread_spinlock_t sid_lock;
};

/**
 * Sleep time in microseconds to wait between unsuccessful reading due to EAGAIN or EWOULDBLOCK.
 */
#define NC_READ_SLEEP 100

/**
 * Sleep time in microseconds to wait between nc_recv_notif() calls.
 */
#define NC_CLIENT_NOTIF_THREAD_SLEEP 10000

/**
 * Number of sockets kept waiting to be accepted.
 */
#define NC_REVERSE_QUEUE 1

/**
 * @brief Type of the session
 */
typedef enum {
    NC_CLIENT,        /**< client side */
    NC_SERVER         /**< server side */
} NC_SIDE;

/**
 * @brief Enumeration of the supported NETCONF protocol versions
 */
typedef enum {
    NC_VERSION_10 = 0,  /**< NETCONF 1.0 - RFC 4741, 4742 */
    NC_VERSION_11 = 1   /**< NETCONF 1.1 - RFC 6241, 6242 */
} NC_VERSION;

#define NC_VERSION_10_ENDTAG "]]>]]>"
#define NC_VERSION_10_ENDTAG_LEN 6

/**
 * @brief Container to serialize PRC messages
 */
struct nc_msg_cont {
    struct lyxml_elem *msg;
    struct nc_msg_cont *next;
};

/**
 * @brief NETCONF session structure
 */
struct nc_session {
    NC_STATUS status;            /**< status of the session */
    NC_SESSION_TERM_REASON term_reason; /**< reason of termination, if status is NC_STATUS_INVALID */
    NC_SIDE side;                /**< side of the session: client or server */

    /* NETCONF data */
    uint32_t id;                 /**< NETCONF session ID (session-id-type) */
    NC_VERSION version;          /**< NETCONF protocol version */
    volatile pthread_t *ntf_tid; /**< running notifications thread - TODO client-side only for now */

    /* Transport implementation */
    NC_TRANSPORT_IMPL ti_type;   /**< transport implementation type to select items from ti union */
    pthread_mutex_t *ti_lock;    /**< lock to access ti. Note that in case of libssh TI, it can be shared with other
                                      NETCONF sessions on the same SSH session (but different SSH channel) */
    union {
        struct {
            int in;              /**< input file descriptor */
            int out;             /**< output file descriptor */
        } fd;                    /**< NC_TI_FD transport implementation structure */
#ifdef ENABLE_SSH
        struct {
            ssh_channel channel;
            ssh_session session;
            struct nc_session *next; /**< pointer to the next NETCONF session on the same
                                          SSH session, but different SSH channel. If no such session exists, it is NULL.
                                          otherwise there is a ring list of the NETCONF sessions */
        } libssh;
#endif
#ifdef ENABLE_TLS
        SSL *tls;
#endif
    } ti;                          /**< transport implementation data */
    const char *username;
    const char *host;
    uint16_t port;

    /* other */
    struct ly_ctx *ctx;            /**< libyang context of the session */
    uint8_t flags;                 /**< various flags of the session - TODO combine with status and/or side */
#define NC_SESSION_SHAREDCTX 0x01
#define NC_SESSION_CALLHOME 0x02

    /* client side only data */
    uint64_t msgid;
    const char **cpblts;           /**< list of server's capabilities on client side */
    struct nc_msg_cont *replies;   /**< queue for RPC replies received instead of notifications */
    struct nc_msg_cont *notifs;    /**< queue for notifications received instead of RPC reply */

    /* server side only data */
<<<<<<< HEAD
=======
    void *ti_opts;
>>>>>>> 715de3db
    time_t last_rpc;               /**< time the last RPC was received on this session */
#ifdef ENABLE_SSH
    /* SSH session authenticated */
#   define NC_SESSION_SSH_AUTHENTICATED 0x04
    /* netconf subsystem requested */
#   define NC_SESSION_SSH_SUBSYS_NETCONF 0x08
    /* new SSH message arrived */
#   define NC_SESSION_SSH_NEW_MSG 0x10
    /* this session is passed to nc_sshcb_msg() */
#   define NC_SESSION_SSH_MSG_CB 0x20

    uint16_t ssh_auth_attempts;    /**< number of failed SSH authentication attempts */
#endif
#ifdef ENABLE_TLS
    X509 *tls_cert;                /**< TLS client certificate it used for authentication */
#endif
};

struct nc_pollsession {
    struct pollfd *pfds;
    struct nc_session **sessions;
    uint16_t session_count;
};

struct nc_ntf_thread_arg {
    struct nc_session *session;
    void (*notif_clb)(struct nc_session *session, const struct nc_notif *notif);
};

NC_MSG_TYPE nc_send_msg(struct nc_session *session, struct lyd_node *op);

int nc_timedlock(pthread_mutex_t *lock, int timeout, int *elapsed);

void nc_subtract_elapsed(int *timeout, struct timespec *old_ts);

/**
 * @brief Fill libyang context in \p session. Context models are based on the stored session
 *        capabilities. If the server does not support \<get-schema\>, the models are searched
 *        for in the directory set using nc_schema_searchpath().
 *
 * @param[in] session Session to create the context for.
 * @return 0 on success, 1 on some missing schemas, -1 on error.
 */
int nc_ctx_check_and_fill(struct nc_session *session);

/**
 * @brief Perform NETCONF handshake on \p session.
 *
 * @param[in] session NETCONF session to use.
 * @return 0 on success, non-zero on failure.
 */
int nc_handshake(struct nc_session *session);

/**
 * @brief Create a socket connection.
 *
 * @param[in] host Hostname to connect to.
 * @param[in] port Port to connect on.
 * @return Connected socket or -1 on error.
 */
int nc_sock_connect(const char *host, uint16_t port);

/**
 * @brief Accept a new socket connection.
 *
 * @param[in] sock Listening socket.
 * @param[in] timeout Timeout in milliseconds.
 * @param[out] peer_host Host the new connection was initiated from. Can be NULL.
 * @param[out] peer_port Port the new connection is connected on. Can be NULL.
 * @return Connected socket with the new connection, -1 on error.
 */
int nc_sock_accept(int sock, int timeout, char **peer_host, uint16_t *peer_port);

/**
 * @brief Create a listening socket.
 *
 * @param[in] address IP address to listen on.
 * @param[in] port Port to listen on.
 * @return Listening socket, -1 on error.
 */
int nc_sock_listen(const char *address, uint16_t port);

/**
 * @brief Accept a new connection on a listening socket.
 *
 * @param[in] binds Structure with the listening sockets.
 * @param[in] bind_count Number of \p binds.
 * @param[in] timeout Timeout for accepting.
 * @param[out] host Host of the remote peer. Can be NULL.
 * @param[out] port Port of the new connection. Can be NULL.
 * @param[out] idx Index of the bind that was accepted. Can be NULL.
 * @return Accepted socket of the new connection, -1 on error.
 */
int nc_sock_accept_binds(struct nc_bind *binds, uint16_t bind_count, int timeout, char **host, uint16_t *port, uint16_t *idx);

/**
 * @brief Add a new endpoint and start listening on it.
 *
 * @param[in] name Unique arbitrary name.
 * @param[in] address IP address to bind to.
 * @param[in] port Port to bind to.
 * @param[in] ti Expected transport protocol of incoming connections.
 * @return 0 on success, -1 on error.
 */
int nc_server_add_endpt_listen(const char *name, const char *address, uint16_t port, NC_TRANSPORT_IMPL ti);

/**
 * @brief Change an existing endpoint bind.
 *
 * On error the listening socket is left untouched.
 *
 * @param[in] endpt_name Name of the endpoint.
 * @param[in] address New address. NULL if \p port.
 * @param[in] port New port. NULL if \p address.
 * @param[in] ti Expected transport.
 * @return 0 on success, -1 on error.
 */
int nc_server_endpt_set_address_port(const char *endpt_name, const char *address, uint16_t port, NC_TRANSPORT_IMPL ti);

/**
 * @brief Stop listening on and remove an endpoint.
 *
 * @param[in] address Name of the endpoint. NULL matches all the names.
 * @param[in] ti Expected transport. 0 matches all.
 * @return 0 on success, -1 on not finding any match.
 */
int nc_server_del_endpt(const char *name, NC_TRANSPORT_IMPL ti);

/**
 * @brief Lock endpoint structures for reading and the specific endpoint.
 *
 * @param[in] name Name of the endpoint.
 * @param[in] ti Endpoint transport.
 * @return Endpoint structure.
 */
struct nc_endpt *nc_server_endpt_lock(const char *name, NC_TRANSPORT_IMPL ti);

/**
 * @brief Unlock endpoint strcutures and the specific endpoint.
 *
 * @param[in] endpt Locked endpoint structure.
 */
void nc_server_endpt_unlock(struct nc_endpt *endpt);

/**
 * @brief Add a client Call Home bind, listen on it.
 *
 * @param[in] address Address to bind to.
 * @param[in] port to bind to.
 * @param[in] ti Expected transport.
 * @return 0 on success, -1 on error.
 */
int nc_client_ch_add_bind_listen(const char *address, uint16_t port, NC_TRANSPORT_IMPL ti);

/**
 * @brief Remove a client Call Home bind, stop listening on it.
 *
 * @param[in] address Address of the bind. NULL matches any address.
 * @param[in] port Port of the bind. 0 matches all ports.
 * @param[in] ti Expected transport of the bind. 0 matches any.
 * @return 0 on success, -1 on no matches found.
 */
int nc_client_ch_del_bind(const char *address, uint16_t port, NC_TRANSPORT_IMPL ti);

/**
 * @brief Connect to a listening NETCONF client using Call Home.
 *
 * @param[in] host Hostname to connect to.
 * @param[in] port Port to connect to.
 * @param[in] ti Transport fo the connection.
 * @param[in] timeout Timeout.
 * @param[out] session New Call Home session.
 * @return 0 on success, -1 on error.
 */
int nc_connect_callhome(const char *host, uint16_t port, NC_TRANSPORT_IMPL ti, int timeout, struct nc_session **session);

#ifdef ENABLE_SSH

/**
 * @brief Accept a server Call Home connection on a socket.
 *
 * @param[in] sock Socket with a new connection.
 * @param[in] host Hostname of the server.
 * @param[in] port Port of the server.
 * @param[in] ctx Context for the session. Can be NULL.
 * @return New session, NULL on error.
 */
struct nc_session *nc_accept_callhome_ssh_sock(int sock, const char *host, uint16_t port, struct ly_ctx *ctx);

/**
 * @brief Establish SSH transport on a socket.
 *
 * @param[in] session Session structure of the new connection.
 * @param[in] sock Socket of the new connection.
 * @param[in] timeout Timeout for all the related tasks.
 * @param[in] ch Whether to accept a Call Home session or a standard one.
 * @return 1 on success, 0 on timeout, -1 on error.
 */
int nc_accept_ssh_session(struct nc_session *session, int sock, int timeout);

/**
 * @brief Callback called when a new SSH message is received.
 *
 * @param[in] sshsession SSH session the message arrived on.
 * @param[in] msg SSH message itself.
 * @param[in] data NETCONF session running on \p sshsession.
 * @return 0 if the message was handled, 1 if it is left up to libssh.
 */
int nc_sshcb_msg(ssh_session sshsession, ssh_message msg, void *data);

/**
 * @brief Inspect what exactly happened if a SSH session socket poll
 * returned POLLIN.
 *
 * @param[in] session NETCONF session communicating on the socket.
 * @param[in,out] timeout Timeout for locking ti_lock, gets updated.
 * @return 0 - timeout,
 *         1 if \p session channel has data,
 *         2 if some other channel has data,
 *         3 on \p session status change,
 *         4 on new SSH message,
 *         5 on new NETCONF SSH channel,
 *        -1 on error.
 */
int nc_ssh_pollin(struct nc_session *session, int *timeout);

/* TODO */
void nc_server_ssh_clear_opts(struct nc_server_ssh_opts *opts);

#endif /* ENABLE_SSH */

#ifdef ENABLE_TLS

/* TODO */
struct nc_session *nc_accept_callhome_tls_sock(int sock, const char *host, uint16_t port, struct ly_ctx *ctx);

/**
 * @brief Establish TLS transport on a socket.
 *
 * @param[in] session Session structure of the new connection.
 * @param[in] sock Socket of the new connection.
 * @param[in] timeout Timeout for all the related tasks.
 * @param[in] ch Whether to accept a Call Home session or a standard one.
 * @return 1 on success, 0 on timeout, -1 on error.
 */
int nc_accept_tls_session(struct nc_session *session, int sock, int timeout);

/* TODO */
void nc_server_tls_clear_opts(struct nc_server_tls_opts *opts);

#endif /* ENABLE_TLS */

/**
 * Functions
 * - io.c
 */

/**
 * @brief Read message from the wire.
 *
 * Accepts hello, rpc, rpc-reply and notification. Received string is transformed into
 * libyang XML tree and the message type is detected from the top level element.
 *
 * @param[in] session NETCONF session from which the message is being read.
 * @param[in] timeout Timeout in milliseconds. Negative value means infinite timeout,
 *            zero value causes to return immediately.
 * @param[out] data XML tree built from the read data.
 * @return Type of the read message. #NC_MSG_WOULDBLOCK is returned if timeout is positive
 * (or zero) value and it passed out without any data on the wire. #NC_MSG_ERROR is
 * returned on error and #NC_MSG_NONE is never returned by this function.
 */
NC_MSG_TYPE nc_read_msg_poll(struct nc_session* session, int timeout, struct lyxml_elem **data);

/**
 * @brief Read message from the wire.
 *
 * Accepts hello, rpc, rpc-reply and notification. Received string is transformed into
 * libyang XML tree and the message type is detected from the top level element.
 *
 * @param[in] session NETCONF session from which the message is being read.
 * @param[out] data XML tree built from the read data.
 * @return Type of the read message. #NC_MSG_WOULDBLOCK is returned if timeout is positive
 * (or zero) value and it passed out without any data on the wire. #NC_MSG_ERROR is
 * returned on error and #NC_MSG_NONE is never returned by this function.
 */
NC_MSG_TYPE nc_read_msg(struct nc_session* session, struct lyxml_elem **data);

/**
 * @brief Write message into wire.
 *
 * @param[in] session NETCONF session to which the message will be written.
 * @param[in] type Type of the message to write. According to the type, the
 * specific additional parameters are required or accepted:
 * - #NC_MSG_RPC
 *   - `struct lyd_node *op;` - operation (content of the \<rpc/\> to be sent. Required parameter.
 *   - `const char *attrs;` - additional attributes to be added into the \<rpc/\> element.
 *     Required parameter.
 *     `message-id` attribute is added automatically and default namespace is set to #NC_NS_BASE.
 *     Optional parameter.
 * - #NC_MSG_REPLY
 *   - `struct lyxml_node *rpc_elem;` - root of the RPC object to reply to. Required parameter.
 *   - `struct nc_server_reply *reply;` - RPC reply. Required parameter.
 * - #NC_MSG_NOTIF
 *   - TODO: content
 * @return 0 on success
 */
int nc_write_msg(struct nc_session *session, NC_MSG_TYPE type, ...);

/**
 * @brief Check whether a session is still connected (on transport layer).
 *
 * @param[in] session Session to check.
 * @return 1 if connected, 0 if not.
 */
int nc_session_is_connected(struct nc_session *session);

#endif /* NC_SESSION_PRIVATE_H_ */<|MERGE_RESOLUTION|>--- conflicted
+++ resolved
@@ -113,10 +113,6 @@
         const char *name;
         struct nc_ctn *next;
     } *ctn;
-<<<<<<< HEAD
-    pthread_mutex_t ctn_lock;
-=======
->>>>>>> 715de3db
 };
 
 #endif /* ENABLE_TLS */
@@ -259,10 +255,7 @@
     struct nc_msg_cont *notifs;    /**< queue for notifications received instead of RPC reply */
 
     /* server side only data */
-<<<<<<< HEAD
-=======
     void *ti_opts;
->>>>>>> 715de3db
     time_t last_rpc;               /**< time the last RPC was received on this session */
 #ifdef ENABLE_SSH
     /* SSH session authenticated */
